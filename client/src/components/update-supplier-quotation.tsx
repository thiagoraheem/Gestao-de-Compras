--- conflicted
+++ resolved
@@ -387,10 +387,7 @@
           discountedTotalPrice,
           isAvailable: item.isAvailable,
           unavailabilityReason: item.unavailabilityReason || null,
-<<<<<<< HEAD
-=======
           availableQuantity: item.availableQuantity ? parseFloat(item.availableQuantity) : null,
->>>>>>> 3d05b0da
           confirmedUnit: item.confirmedUnit || null,
           quantityAdjustmentReason: item.quantityAdjustmentReason || null,
         };
